from __future__ import print_function

import os
import sys
import warnings

import entrypoints
from six.moves import urllib

<<<<<<< HEAD
from mlflow.store.dynamodb_store import DynamodbStore
=======
from mlflow.exceptions import MlflowException
from mlflow.protos.databricks_pb2 import INVALID_PARAMETER_VALUE
from mlflow.store import DEFAULT_LOCAL_FILE_AND_ARTIFACT_PATH
from mlflow.store.artifact_repository_registry import get_artifact_repository
from mlflow.store.dbmodels.db_types import DATABASE_ENGINES
>>>>>>> 1b553dcd
from mlflow.store.file_store import FileStore
from mlflow.store.rest_store import RestStore
from mlflow.utils import env, rest_utils
from mlflow.utils.databricks_utils import get_databricks_host_creds


_TRACKING_URI_ENV_VAR = "MLFLOW_TRACKING_URI"
_LOCAL_FS_URI_PREFIX = "file:///"
_REMOTE_URI_PREFIX = "http://"

# Extra environment variables which take precedence for setting the basic/bearer
# auth on http requests.
_TRACKING_USERNAME_ENV_VAR = "MLFLOW_TRACKING_USERNAME"
_TRACKING_PASSWORD_ENV_VAR = "MLFLOW_TRACKING_PASSWORD"
_TRACKING_TOKEN_ENV_VAR = "MLFLOW_TRACKING_TOKEN"
_TRACKING_INSECURE_TLS_ENV_VAR = "MLFLOW_TRACKING_INSECURE_TLS"

_tracking_uri = None


def is_tracking_uri_set():
    """Returns True if the tracking URI has been set, False otherwise."""
    if _tracking_uri or env.get_env(_TRACKING_URI_ENV_VAR):
        return True
    return False


def set_tracking_uri(uri):
    """
    Set the tracking server URI. This does not affect the
    currently active run (if one exists), but takes effect for successive runs.

    :param uri:

                - An empty string, or a local file path, prefixed with ``file:/``. Data is stored
                  locally at the provided file (or ``./mlruns`` if empty).
                - An HTTP URI like ``https://my-tracking-server:5000``.
                - A Databricks workspace, provided as the string "databricks" or, to use a
                  Databricks CLI
                  `profile <https://github.com/databricks/databricks-cli#installation>`_,
                  "databricks://<profileName>".
    """
    global _tracking_uri
    _tracking_uri = uri


def get_tracking_uri():
    """
    Get the current tracking URI. This may not correspond to the tracking URI of
    the currently active run, since the tracking URI can be updated via ``set_tracking_uri``.

    :return: The tracking URI.
    """
    global _tracking_uri
    if _tracking_uri is not None:
        return _tracking_uri
    elif env.get_env(_TRACKING_URI_ENV_VAR) is not None:
        return env.get_env(_TRACKING_URI_ENV_VAR)
    else:
        return os.path.abspath(DEFAULT_LOCAL_FILE_AND_ARTIFACT_PATH)


def get_artifact_uri(run_id, artifact_path=None):
    """
    Get the absolute URI of the specified artifact in the specified run. If `path` is not specified,
    the artifact root URI of the specified run will be returned; calls to ``log_artifact``
    and ``log_artifacts`` write artifact(s) to subdirectories of the artifact root URI.

    :param run_id: The ID of the run for which to obtain an absolute artifact URI.
    :param artifact_path: The run-relative artifact path. For example,
                          ``path/to/artifact``. If unspecified, the artifact root URI for the
                          specified run will be returned.
    :return: An *absolute* URI referring to the specified artifact or the specified run's artifact
             root. For example, if an artifact path is provided and the specified run uses an
             S3-backed  store, this may be a uri of the form
             ``s3://<bucket_name>/path/to/artifact/root/path/to/artifact``. If an artifact path
             is not provided and the specified run uses an S3-backed store, this may be a URI of
             the form ``s3://<bucket_name>/path/to/artifact/root``.
    """
    if not run_id:
        raise MlflowException(
                message="A run_id must be specified in order to obtain an artifact uri!",
                error_code=INVALID_PARAMETER_VALUE)

    store = _get_store()
    run = store.get_run(run_id)
    if artifact_path is None:
        return run.info.artifact_uri
    else:
        # Path separators may not be consistent across all artifact repositories. Therefore, when
        # joining the run's artifact root directory with the artifact's relative path, we use the
        # path module defined by the appropriate artifact repository
        artifact_path_module =\
            get_artifact_repository(run.info.artifact_uri, store).get_path_module()
        return artifact_path_module.join(run.info.artifact_uri, artifact_path)

<<<<<<< HEAD
def _get_store(store_uri=None):
    store_uri = store_uri if store_uri else get_tracking_uri()
    # Default: if URI hasn't been set, return a FileStore
    if store_uri is None:
        return FileStore()
    # Pattern-match on the URI
    if _is_databricks_uri(store_uri):
        return _get_databricks_rest_store(store_uri)
    if _is_dynamodb_uri(store_uri):
        return _get_dynamodb_store(store_uri)
    if _is_local_uri(store_uri):
        return _get_file_store(store_uri)
    if _is_http_uri(store_uri):
        return _get_rest_store(store_uri)
=======
>>>>>>> 1b553dcd

def _download_artifact_from_uri(artifact_uri, output_path=None):
    """
    :param artifact_uri: The *absolute* URI of the artifact to download.
    :param output_path: The local filesystem path to which to download the artifact. If unspecified,
                        a local output path will be created.
    """
    store = _get_store(artifact_uri=artifact_uri)
    artifact_path_module =\
        get_artifact_repository(artifact_uri, store).get_path_module()
    artifact_src_dir = artifact_path_module.dirname(artifact_uri)
    artifact_src_relative_path = artifact_path_module.basename(artifact_uri)
    artifact_repo = get_artifact_repository(
            artifact_uri=artifact_src_dir, store=store)
    return artifact_repo.download_artifacts(
            artifact_path=artifact_src_relative_path, dst_path=output_path)


def _is_local_uri(uri):
    scheme = urllib.parse.urlparse(uri).scheme
    return uri != 'databricks' and (scheme == '' or scheme == 'file')


def _is_http_uri(uri):
    scheme = urllib.parse.urlparse(uri).scheme
    return scheme == 'http' or scheme == 'https'


def _is_databricks_uri(uri):
    """Databricks URIs look like 'databricks' (default profile) or 'databricks://profile'"""
    scheme = urllib.parse.urlparse(uri).scheme
    return scheme == 'databricks' or uri == 'databricks'


<<<<<<< HEAD
def _is_dynamodb_uri(uri):
    """Dynamodb URIs look like 'dynamodb' (default table) or 'dynamodb://table_prefix'"""
    scheme = urllib.parse.urlparse(uri).scheme
    return scheme == 'dynamodb' or uri == 'dynamodb'


def _get_dynamodb_store(dynamodb_uri):
    if dynamodb_uri == 'dynamodb':
        return DynamodbStore()
    else:
        path = urllib.parse.urlparse(dynamodb_uri).path
        return DynamodbStore(table_prefix=path)


def _get_file_store(store_uri):
    path = urllib.parse.urlparse(store_uri).path
    return FileStore(path)
=======
def _get_file_store(store_uri, **_):
    path = urllib.parse.urlparse(store_uri).path if store_uri else None
    return FileStore(path, path)


def _is_database_uri(uri):
    if urllib.parse.urlparse(uri).scheme not in DATABASE_ENGINES:
        return False
    return True

>>>>>>> 1b553dcd

def _get_sqlalchemy_store(store_uri, artifact_uri):
    from mlflow.store.sqlalchemy_store import SqlAlchemyStore
    if artifact_uri is None:
        artifact_uri = DEFAULT_LOCAL_FILE_AND_ARTIFACT_PATH
    return SqlAlchemyStore(store_uri, artifact_uri)


def _get_rest_store(store_uri, **_):
    def get_default_host_creds():
        return rest_utils.MlflowHostCreds(
            host=store_uri,
            username=os.environ.get(_TRACKING_USERNAME_ENV_VAR),
            password=os.environ.get(_TRACKING_PASSWORD_ENV_VAR),
            token=os.environ.get(_TRACKING_TOKEN_ENV_VAR),
            ignore_tls_verification=os.environ.get(_TRACKING_INSECURE_TLS_ENV_VAR) == 'true',
        )
    return RestStore(get_default_host_creds)


def get_db_profile_from_uri(uri):
    """
    Get the Databricks profile specified by the tracking URI (if any), otherwise
    returns None.
    """
    parsed_uri = urllib.parse.urlparse(uri)
    if parsed_uri.scheme == "databricks":
        return parsed_uri.netloc
    return None


def _get_databricks_rest_store(store_uri, **_):
    profile = get_db_profile_from_uri(store_uri)
    return RestStore(lambda: get_databricks_host_creds(profile))


class TrackingStoreRegistry:
    """Scheme-based registry for tracking store implementations

    This class allows the registration of a function or class to provide an
    implementation for a given scheme of `store_uri` through the `register`
    methods. Implementations declared though the entrypoints
    `mlflow.tracking_store` group can be automatically registered through the
    `register_entrypoints` method.

    When instantiating a store through the `get_store` method, the scheme of
    the store URI provided (or inferred from environment) will be used to
    select which implementation to instantiate, which will be called with same
    arguments passed to the `get_store` method.
    """

    def __init__(self):
        self._registry = {}

    def register(self, scheme, store_builder):
        self._registry[scheme] = store_builder

    def register_entrypoints(self):
        """Register tracking stores provided by other packages"""
        for entrypoint in entrypoints.get_group_all("mlflow.tracking_store"):
            try:
                self.register(entrypoint.name, entrypoint.load())
            except (AttributeError, ImportError) as exc:
                warnings.warn(
                    'Failure attempting to register tracking store for scheme "{}": {}'.format(
                        entrypoint.name, str(exc)
                    ),
                    stacklevel=2
                )

    def get_store(self, store_uri=None, artifact_uri=None):
        """Get a store from the registry based on the scheme of store_uri

        :param store_uri: The store URI. If None, it will be inferred from the environment. This URI
                          is used to select which tracking store implementation to instantiate and
                          is passed to the constructor of the implementation.
        :param artifact_uri: Artifact repository URI. Passed through to the tracking store
                             implementation.

        :return: An instance of `mlflow.store.AbstractStore` that fulfills the store URI
                 requirements.
        """
        store_uri = store_uri if store_uri is not None else get_tracking_uri()

        if store_uri == 'databricks':
            # Add colon so databricks is parsed as scheme
            store_uri += ':'

        scheme = urllib.parse.urlparse(store_uri).scheme
        try:
            store_builder = self._registry[scheme]
        except KeyError:
            raise MlflowException(
                "Could not find a registered tracking store for: {}. "
                "Currently registered schemes are: {}".format(
                    store_uri, list(self._registry.keys())
                )
            )
        return store_builder(store_uri=store_uri, artifact_uri=artifact_uri)


_tracking_store_registry = TrackingStoreRegistry()
_tracking_store_registry.register('', _get_file_store)
_tracking_store_registry.register('file', _get_file_store)
_tracking_store_registry.register('databricks', _get_databricks_rest_store)

for scheme in ['http', 'https']:
    _tracking_store_registry.register(scheme, _get_rest_store)

for scheme in DATABASE_ENGINES:
    _tracking_store_registry.register(scheme, _get_sqlalchemy_store)

_tracking_store_registry.register_entrypoints()


def _get_store(store_uri=None, artifact_uri=None):

    return _tracking_store_registry.get_store(store_uri, artifact_uri)


def _get_model_log_dir(model_name, run_id):
    if not run_id:
        raise Exception("Must specify a run_id to get logging directory for a model.")
    store = _get_store()
    run = store.get_run(run_id)
    artifact_repo = get_artifact_repository(run.info.artifact_uri, store)
    return artifact_repo.download_artifacts(model_name)


def _get_git_url_if_present(uri):
    """
    Return the path git_uri#sub_directory if the URI passed is a local path that's part of
    a Git repo, or returns the original URI otherwise.
    :param uri: The expanded uri
    :return: The git_uri#sub_directory if the uri is part of a Git repo,
             otherwise return the original uri
    """
    if '#' in uri:
        # Already a URI in git repo format
        return uri
    try:
        from git import Repo, InvalidGitRepositoryError, GitCommandNotFound, NoSuchPathError
    except ImportError as e:
        print("Notice: failed to import Git (the git executable is probably not on your PATH),"
              " so Git SHA is not available. Error: %s" % e, file=sys.stderr)
        return uri
    try:
        # Check whether this is part of a git repo
        repo = Repo(uri, search_parent_directories=True)

        # Repo url
        repo_url = "file://%s" % repo.working_tree_dir

        # Sub directory
        rlpath = uri.replace(repo.working_tree_dir, '')
        if (rlpath == ''):
            git_path = repo_url
        elif (rlpath[0] == '/'):
            git_path = repo_url + '#' + rlpath[1:]
        else:
            git_path = repo_url + '#' + rlpath
        return git_path
    except (InvalidGitRepositoryError, GitCommandNotFound, ValueError, NoSuchPathError):
        return uri<|MERGE_RESOLUTION|>--- conflicted
+++ resolved
@@ -7,15 +7,11 @@
 import entrypoints
 from six.moves import urllib
 
-<<<<<<< HEAD
-from mlflow.store.dynamodb_store import DynamodbStore
-=======
 from mlflow.exceptions import MlflowException
 from mlflow.protos.databricks_pb2 import INVALID_PARAMETER_VALUE
 from mlflow.store import DEFAULT_LOCAL_FILE_AND_ARTIFACT_PATH
 from mlflow.store.artifact_repository_registry import get_artifact_repository
 from mlflow.store.dbmodels.db_types import DATABASE_ENGINES
->>>>>>> 1b553dcd
 from mlflow.store.file_store import FileStore
 from mlflow.store.rest_store import RestStore
 from mlflow.utils import env, rest_utils
@@ -112,23 +108,6 @@
             get_artifact_repository(run.info.artifact_uri, store).get_path_module()
         return artifact_path_module.join(run.info.artifact_uri, artifact_path)
 
-<<<<<<< HEAD
-def _get_store(store_uri=None):
-    store_uri = store_uri if store_uri else get_tracking_uri()
-    # Default: if URI hasn't been set, return a FileStore
-    if store_uri is None:
-        return FileStore()
-    # Pattern-match on the URI
-    if _is_databricks_uri(store_uri):
-        return _get_databricks_rest_store(store_uri)
-    if _is_dynamodb_uri(store_uri):
-        return _get_dynamodb_store(store_uri)
-    if _is_local_uri(store_uri):
-        return _get_file_store(store_uri)
-    if _is_http_uri(store_uri):
-        return _get_rest_store(store_uri)
-=======
->>>>>>> 1b553dcd
 
 def _download_artifact_from_uri(artifact_uri, output_path=None):
     """
@@ -163,25 +142,6 @@
     return scheme == 'databricks' or uri == 'databricks'
 
 
-<<<<<<< HEAD
-def _is_dynamodb_uri(uri):
-    """Dynamodb URIs look like 'dynamodb' (default table) or 'dynamodb://table_prefix'"""
-    scheme = urllib.parse.urlparse(uri).scheme
-    return scheme == 'dynamodb' or uri == 'dynamodb'
-
-
-def _get_dynamodb_store(dynamodb_uri):
-    if dynamodb_uri == 'dynamodb':
-        return DynamodbStore()
-    else:
-        path = urllib.parse.urlparse(dynamodb_uri).path
-        return DynamodbStore(table_prefix=path)
-
-
-def _get_file_store(store_uri):
-    path = urllib.parse.urlparse(store_uri).path
-    return FileStore(path)
-=======
 def _get_file_store(store_uri, **_):
     path = urllib.parse.urlparse(store_uri).path if store_uri else None
     return FileStore(path, path)
@@ -192,7 +152,6 @@
         return False
     return True
 
->>>>>>> 1b553dcd
 
 def _get_sqlalchemy_store(store_uri, artifact_uri):
     from mlflow.store.sqlalchemy_store import SqlAlchemyStore
