--- conflicted
+++ resolved
@@ -65,11 +65,7 @@
         # Create root directory if needed
         if not exists(self.root_directory):
             mkdir(self.root_directory)
-<<<<<<< HEAD
-            self._create_experiment_with_id(name="Default",
-=======
             self._create_experiment_with_id(name=Experiment.DEFAULT_EXPERIMENT_NAME,
->>>>>>> 1b553dcd
                                             experiment_id=Experiment.DEFAULT_EXPERIMENT_ID,
                                             artifact_uri=None)
         # Create trash folder if needed
